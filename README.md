# SEGUL <img src="https://raw.githubusercontent.com/hhandika/segui/main/assets/launcher/iconDesktop.png" alt="segul logo" align="right" width="150"/>

![Segul-Tests](https://github.com/hhandika/segul/workflows/Segul-Tests/badge.svg)
![Crate-IO](https://img.shields.io/crates/v/segul)
![Crates-Download](https://img.shields.io/crates/d/segul?color=orange&label=crates.io-downloads)
![GH-Release](https://img.shields.io/github/v/tag/hhandika/segul?label=gh-releases)
![GH-Downloads](https://img.shields.io/github/downloads/hhandika/segul/total?color=blue&label=gh-release-downloads)
[![install with bioconda](https://img.shields.io/badge/install%20with-bioconda-brightgreen.svg?style=flat)](http://bioconda.github.io/recipes/segul/README.html)
![last-commit](https://img.shields.io/github/last-commit/hhandika/segul)
![License](https://img.shields.io/github/license/hhandika/segul)
[![LoC](https://tokei.rs/b1/github/hhandika/segul?category=code)](https://github.com/XAMPPRocky/tokei)

SEGUL is an ultra-fast, memory-efficient application for working with phylogenomic datasets. It is available as standalone, zero dependency command line, GUI applications (called SEGUI), and library/packages for Rust and other programming languages. It runs from your smartphone to High Performance Computers (see platform support below). It is safe, multi threaded, and easy to use.

It is designed to handle operations on large genomic datasets, while using minimal computational resources. However, it also provides convenient features for working on smaller datasets (e.g., Sanger datasets). In our tests, it consistently offers a faster and more efficient (low memory footprint) alternative to existing applications for a variety of sequence alignment manipulations ([see benchmark](https://www.segul.app/docs/cli_gui#performance)).

Learn more about SEGUL in the [documentation](https://www.segul.app/).

## Citation

> Handika, H., and J. A. Esselstyn. 2024. SEGUL: Ultrafast, memory-efficient and mobile-friendly software for manipulating and summarizing phylogenomic datasets. _Molecular Ecology Resources_. [https://doi.org/10.1111/1755-0998.13964](https://doi.org/10.1111/1755-0998.13964).

## Links

- App Documentation: [[EN]](https://segul.app/)
- API Documentation: [[Rust]](https://docs.rs/segul/0.18.1/segul/)
- GUI: [[Source code]](https://github.com/hhandika/segui)
- Python API: [[Source code]](https://github.com/hhandika/pysegul) [[PyPI]](https://pypi.org/project/pysegul/)

## Installation

### GUI Version

### Desktop

[<img style="padding-left: 15" alt="Microsoft Store download" src="https://get.microsoft.com/images/en-us%20dark.svg" width="200" />](https://apps.microsoft.com/detail/SEGUI/9NP1BQ6FW9PW?mode=direct)

[<img
    style="padding: 15"
    src="https://tools.applemediaservices.com/api/badges/download-on-the-mac-app-store/black/en-us?size=250x83&amp;releaseDate=1716076800"
    alt="Download on the Mac App Store"
    width="220"
  />](https://apps.apple.com/us/app/segui/id6447999874?mt=12&amp;itsct=apps_box_badge&amp;itscg=30200)

[![Get it from the Snap Store](https://snapcraft.io/static/images/badges/en/snap-store-black.svg)](https://snapcraft.io/segui)

### Mobile

[<img style="padding-left: 15" src="https://tools.applemediaservices.com/api/badges/download-on-the-app-store/black/en-us?size=250x83&amp;releaseDate=1716076800" alt="Download on the App Store" width="180">](https://apps.apple.com/us/app/segui/id6447999874?itsct=apps_box_badge&amp;itscg=30200)

[<img
    alt="Get it on Google Play"
    src="https://play.google.com/intl/en_us/badges/static/images/badges/en_badge_web_generic.png"
    height="80"
  />](https://play.google.com/store/apps/details?id=com.hhandika.segui&pcampaignid=pcampaignidMKT-Other-global-all-co-prtnr-py-PartBadge-Mar2515-1)

Learn more about device requirements and GUI app installation in the [documentation](https://www.segul.app/docs/installation/install_gui).

### CLI Version

The CLI app may work in any Rust supported [platform](https://doc.rust-lang.org/nightly/rustc/platform-support.html). However, we only tested and officially support the following platforms:

- Linux
- MacOS
- Windows
- Windows Subsystem for Linux (WSL)

#### CLI Installation Methods

- Pre-compiled binaries: [[Releases]](https://github.com/hhandika/segul/releases) [[Docs]](https://www.segul.app/docs/installation/install_binary)
- Conda: [[Package]](https://anaconda.org/bioconda/segul) [[Docs]](https://www.segul.app/docs/installation/install_conda)
- Package manager: [[Docs]](https://www.segul.app/docs/installation/install_cargo)
- From source: [[Docs]](https://www.segul.app/docs/installation/install_source)
- Beta version: [[Docs]](https://www.segul.app/docs/installation/install_dev)

### API version

The API version is available for Rust and other programming languages. For Rust users, you can install it via Cargo:

```bash
cargo add segul
```

#### Python

We provide binding for Python (called [pysegul](https://pypi.org/project/pysegul/)). Use SEGUL just like any other Python package:

```python
pip install pysegul
```

Learn more about using SEGUL API in the [documentation](https://www.segul.app/docs/api-usage/python/intro).

## Features

| Feature                        | Quick Link                                                                                                             |
| ------------------------------ | ---------------------------------------------------------------------------------------------------------------------- |
<<<<<<< HEAD
| Alignment concatenation        | [CLI](https://www.segul.app/docs/cli-usage/concat) / [GUI](https://www.segul.app/docs/gui-usage/align-concat)          |
| Alignment conversion           | [CLI](https://www.segul.app/docs/cli-usage/convert) / [GUI](https://www.segul.app/docs/gui-usage/align-convert)        |
| Alignment filtering            | [CLI](https://www.segul.app/docs/cli-usage/filter) / [GUI](https://www.segul.app/docs/gui-usage/align-filter)          |
| Alignment splitting            | [CLI](https://www.segul.app/docs/cli-usage/split) / [GUI](https://www.segul.app/docs/gui-usage/align-split)            |
| Alignment partition conversion | [CLI](https://www.segul.app/docs/cli-usage/part) / [GUI](https://www.segul.app/docs/gui-usage/align-partition)         |
| Alignment summary statistics   | [CLI](https://www.segul.app/docs/cli-usage/summary) / [GUI](https://www.segul.app/docs/gui-usage/align-summary)        |
| Genomic summary statistics     | [CLI](https://www.segul.app/docs/cli-usage/genomic) / [GUI](https://www.segul.app/docs/gui-usage/genomic)              |
| Sequence extraction            | [CLI](https://www.segul.app/docs/cli-usage/extract) / [GUI](https://www.segul.app/docs/gui-usage/sequence-extract)     |
| Sequence filtering             | [CLI](https://www.segul.app/docs/cli-usage/seq_filter) / GUI in development                                            |
| Sequence ID extraction         | [CLI](https://www.segul.app/docs/cli-usage/id) / [GUI](https://www.segul.app/docs/gui-usage/sequence-id)               |
| Sequence ID mapping            | [CLI](https://www.segul.app/docs/cli-usage/map) / [GUI](https://www.segul.app/docs/gui-usage/sequence-id-map)          |
| Sequence ID renaming           | [CLI](https://www.segul.app/docs/cli-usage/rename) / [GUI](https://www.segul.app/docs/gui-usage/sequence-rename)       |
| Sequence removal               | [CLI](https://www.segul.app/docs/cli-usage/remove) / [GUI](https://www.segul.app/docs/gui-usage/sequence-remove)       |
| Sequence translation           | [CLI](https://www.segul.app/docs/cli-usage/translate) / [GUI](https://www.segul.app/docs/gui-usage/sequence-translate) |
=======
| Alignment concatenation        | [CLI](https://www.segul.app/docs/cli-usage/align-concat) / [GUI](https://www.segul.app/docs/gui-usage/align-concat)      |
| Alignment conversion           | [CLI](https://www.segul.app/docs/cli-usage/align-convert) / [GUI](https://www.segul.app/docs/gui-usage/align-convert)        |
| Alignment filtering            | [CLI](https://www.segul.app/docs/cli-usage/align-filter) / [GUI](https://www.segul.app/docs/gui-usage/align-filter)          |
| Alignment splitting            | [CLI](https://www.segul.app/docs/cli-usage/align-split) / [GUI](https://www.segul.app/docs/gui-usage/align-split)            |
| Alignment partition conversion | [CLI](https://www.segul.app/docs/cli-usage/align-part) / [GUI](https://www.segul.app/docs/gui-usage/align-partition)         |
| Alignment summary statistics   | [CLI](https://www.segul.app/docs/cli-usage/align-summary) / [GUI](https://www.segul.app/docs/gui-usage/align-summary)        |
| Genomic summary statistics     | [CLI](https://www.segul.app/docs/cli-usage/genomic-summary) / [GUI](https://www.segul.app/docs/gui-usage/genomic)              |
| Sequence extraction            | [CLI](https://www.segul.app/docs/cli-usage/sequence-extract) / [GUI](https://www.segul.app/docs/gui-usage/sequence-extract)     |
| Sequence filtering             | [CLI](https://www.segul.app/docs/cli-usage/sequence-filter) / GUI feature in development                                    |
| Sequence ID extraction         | [CLI](https://www.segul.app/docs/cli-usage/sequence-id) / [GUI](https://www.segul.app/docs/gui-usage/sequence-id)               |
| Sequence ID mapping            | [CLI](https://www.segul.app/docs/cli-usage/sequence-map) / [GUI](https://www.segul.app/docs/gui-usage/sequence-id-map)          |
| Sequence ID renaming           | [CLI](https://www.segul.app/docs/cli-usage/sequence-rename) / [GUI](https://www.segul.app/docs/gui-usage/sequence-rename)       |
| Sequence removal               | [CLI](https://www.segul.app/docs/cli-usage/sequence-remove) / [GUI](https://www.segul.app/docs/gui-usage/sequence-remove)       |
| Sequence translation           | [CLI](https://www.segul.app/docs/cli-usage/sequence-translate) / [GUI](https://www.segul.app/docs/gui-usage/sequence-translate) |
>>>>>>> a20090ca

Supported sequence formats:

1. NEXUS
2. Relaxed PHYLIP
3. FASTA
4. FASTQ (gzipped and uncompressed)

All of the formats are supported in interleave and sequential versions. Except for FASTQ (DNA only), the app supports both DNA and amino acid sequences.

Supported partition formats:

1. RaXML
2. NEXUS

The NEXUS partition can be written as a charset block embedded in NEXUS formatted sequences or a separate file.

## Contribution

We welcome any kind of contribution, from issue reporting, ideas to improve the app, to code contribution. For ideas and issue reporting please post in [the Github issues page](https://github.com/hhandika/segul/issues). For code contribution, please fork the repository and send pull requests to this repository.<|MERGE_RESOLUTION|>--- conflicted
+++ resolved
@@ -95,27 +95,11 @@
 
 | Feature                        | Quick Link                                                                                                             |
 | ------------------------------ | ---------------------------------------------------------------------------------------------------------------------- |
-<<<<<<< HEAD
-| Alignment concatenation        | [CLI](https://www.segul.app/docs/cli-usage/concat) / [GUI](https://www.segul.app/docs/gui-usage/align-concat)          |
-| Alignment conversion           | [CLI](https://www.segul.app/docs/cli-usage/convert) / [GUI](https://www.segul.app/docs/gui-usage/align-convert)        |
-| Alignment filtering            | [CLI](https://www.segul.app/docs/cli-usage/filter) / [GUI](https://www.segul.app/docs/gui-usage/align-filter)          |
-| Alignment splitting            | [CLI](https://www.segul.app/docs/cli-usage/split) / [GUI](https://www.segul.app/docs/gui-usage/align-split)            |
-| Alignment partition conversion | [CLI](https://www.segul.app/docs/cli-usage/part) / [GUI](https://www.segul.app/docs/gui-usage/align-partition)         |
-| Alignment summary statistics   | [CLI](https://www.segul.app/docs/cli-usage/summary) / [GUI](https://www.segul.app/docs/gui-usage/align-summary)        |
-| Genomic summary statistics     | [CLI](https://www.segul.app/docs/cli-usage/genomic) / [GUI](https://www.segul.app/docs/gui-usage/genomic)              |
-| Sequence extraction            | [CLI](https://www.segul.app/docs/cli-usage/extract) / [GUI](https://www.segul.app/docs/gui-usage/sequence-extract)     |
-| Sequence filtering             | [CLI](https://www.segul.app/docs/cli-usage/seq_filter) / GUI in development                                            |
-| Sequence ID extraction         | [CLI](https://www.segul.app/docs/cli-usage/id) / [GUI](https://www.segul.app/docs/gui-usage/sequence-id)               |
-| Sequence ID mapping            | [CLI](https://www.segul.app/docs/cli-usage/map) / [GUI](https://www.segul.app/docs/gui-usage/sequence-id-map)          |
-| Sequence ID renaming           | [CLI](https://www.segul.app/docs/cli-usage/rename) / [GUI](https://www.segul.app/docs/gui-usage/sequence-rename)       |
-| Sequence removal               | [CLI](https://www.segul.app/docs/cli-usage/remove) / [GUI](https://www.segul.app/docs/gui-usage/sequence-remove)       |
-| Sequence translation           | [CLI](https://www.segul.app/docs/cli-usage/translate) / [GUI](https://www.segul.app/docs/gui-usage/sequence-translate) |
-=======
 | Alignment concatenation        | [CLI](https://www.segul.app/docs/cli-usage/align-concat) / [GUI](https://www.segul.app/docs/gui-usage/align-concat)      |
 | Alignment conversion           | [CLI](https://www.segul.app/docs/cli-usage/align-convert) / [GUI](https://www.segul.app/docs/gui-usage/align-convert)        |
 | Alignment filtering            | [CLI](https://www.segul.app/docs/cli-usage/align-filter) / [GUI](https://www.segul.app/docs/gui-usage/align-filter)          |
 | Alignment splitting            | [CLI](https://www.segul.app/docs/cli-usage/align-split) / [GUI](https://www.segul.app/docs/gui-usage/align-split)            |
-| Alignment partition conversion | [CLI](https://www.segul.app/docs/cli-usage/align-part) / [GUI](https://www.segul.app/docs/gui-usage/align-partition)         |
+| Alignment partition conversion | [CLI](https://www.segul.app/docs/cli-usage/align-partition) / [GUI](https://www.segul.app/docs/gui-usage/align-partition)         |
 | Alignment summary statistics   | [CLI](https://www.segul.app/docs/cli-usage/align-summary) / [GUI](https://www.segul.app/docs/gui-usage/align-summary)        |
 | Genomic summary statistics     | [CLI](https://www.segul.app/docs/cli-usage/genomic-summary) / [GUI](https://www.segul.app/docs/gui-usage/genomic)              |
 | Sequence extraction            | [CLI](https://www.segul.app/docs/cli-usage/sequence-extract) / [GUI](https://www.segul.app/docs/gui-usage/sequence-extract)     |
@@ -125,7 +109,6 @@
 | Sequence ID renaming           | [CLI](https://www.segul.app/docs/cli-usage/sequence-rename) / [GUI](https://www.segul.app/docs/gui-usage/sequence-rename)       |
 | Sequence removal               | [CLI](https://www.segul.app/docs/cli-usage/sequence-remove) / [GUI](https://www.segul.app/docs/gui-usage/sequence-remove)       |
 | Sequence translation           | [CLI](https://www.segul.app/docs/cli-usage/sequence-translate) / [GUI](https://www.segul.app/docs/gui-usage/sequence-translate) |
->>>>>>> a20090ca
 
 Supported sequence formats:
 
